from __future__ import annotations

import functools
import itertools
import re
from typing import Callable, Generator, Iterable, Optional, Type, Union

from requests import Response

from . import errors, tokens, urls, utils
from .models import BaseHatModel, GetOpts, HatModel, HatRecord, M
from .tokens import Token
from .utils import OnError

HatModels = list[HatModel]
IHatModels = Iterable[HatModel]
StringLike = Union[str, HatModel, HatRecord]
IStringLike = Iterable[StringLike]


def group_by_endpoint(models: IHatModels) -> Iterable[tuple[str, HatModels]]:
    by_endpoint = functools.partial(lambda r: r.endpoint)
    groups = itertools.groupby(sorted(models, key=by_endpoint), by_endpoint)
    return ((endpoint, list(models)) for endpoint, models in groups)


def get_models(res: Response, on_error: OnError, *mtypes: Type[M]) -> HatModels:
    content = utils.get_json(res, on_error)
    if not isinstance(content, list):
        content = [content]
    return [HatRecord(**rec).to_model(m) for rec, m in zip(content, mtypes)]


def types(objs: Iterable) -> Iterable[Type]:
    return (type(o) for o in objs)


def require_endpoint(strings: IStringLike) -> Generator[StringLike]:
    for s in strings:
        if isinstance(s, BaseHatModel) and s.endpoint is None:
            raise ValueError("'endpoint' is required")
        yield s


def require_record_id(strings: IStringLike) -> Generator[StringLike]:
    for s in strings:
        if isinstance(s, BaseHatModel) and s.record_id is None:
            raise ValueError("'record_id' is required")
        yield s


def requires_namespace(method: Callable) -> Callable:
    @functools.wraps(method)
    def wrapper(self, *args, **kwargs):
        if self.namespace is None:
            raise ValueError("'namespace' is required to access endpoint data")
        return method(self, *args, **kwargs)

    return wrapper


<<<<<<< HEAD
def _uniquify(*records: dict, only_data: bool) -> dict | list[dict]:
    unique = []
    for rec in records:
        if not isinstance(rec["data"], dict):
            rec["data"] = {"data": rec["data"]}
        rec["data"]["ulid"] = str(ulid.new())
        if only_data:
            unique.append(rec["data"])
        else:
            unique.append(rec)
    return unique if len(unique) > 1 else unique[0]


=======
>>>>>>> eda90577
class HatClient(utils.SessionMixin):
    __slots__ = "_token", "_auth", "_namespace", "_pattern"

    def __init__(
            self,
            token: Token,
            namespace: Optional[str] = None,
            share_session: bool = True,
            **kwargs):
        super().__init__(token._session if share_session else None, **kwargs)
        self._token = token
        self._auth = tokens.TokenAuth(token)
        self._namespace = namespace
        self._pattern = re.compile(rf"^{namespace}/")

    @property
    def namespace(self) -> Optional[str]:
        return self._namespace

    @property
    def token(self) -> Token:
        return self._token

    @requires_namespace
    def get(
            self,
            mtype: Type[M],
            endpoint: StringLike,
            options: Optional[GetOpts] = None,
    ) -> list[M]:
        if options:
            options = options.dict()
        endpoint = self._prepare_get(endpoint)
        res = self._endpoint_request("GET", endpoint, json=options)
        return get_models(res, errors.get_error, mtype)

    @requires_namespace
    def post(self, *models: M) -> list[M]:
        posted = []
        for endpoint, models, mtypes in self._prepare_post(models):
            res = self._endpoint_request("POST", endpoint, json=models)
            posted.extend(get_models(res, errors.post_error, *mtypes))
        return posted

    def put(self, *models: HatModel) -> HatModels:
        put = self._prepare_put(models)
        res = self._data_request("PUT", json=put)
        return get_models(res, errors.put_error, *types(models))

    def delete(self, *endpoints: StringLike) -> None:
        delete = self._prepare_delete(endpoints)
        res = self._data_request("DELETE", params=delete)
        utils.get_json(res, errors.delete_error)

    def _endpoint_request(
            self, method: str, endpoint: str, **kwargs) -> Response:
        url = urls.domain_endpoint(self.token.domain, self.namespace, endpoint)
        return self._request(method, url=url, **kwargs)

    def _data_request(self, method: str, **kwargs) -> Response:
        url = urls.domain_data(self.token.domain)
        return self._request(method, url=url, **kwargs)

    def _request(self, method: str, **kwargs) -> Response:
        return self._session.request(method, auth=self._auth, **kwargs)

    @staticmethod
    def _prepare_get(model: StringLike) -> str:
        model = next(require_endpoint([model]))
        return model if isinstance(model, str) else model.endpoint

    def _prepare_post(self, models: IHatModels) -> Iterable[tuple]:
        formatted = []
        # Step 1: Ensure endpoints are present and formatted.
        for m in require_endpoint(models):
            # The namespace is added when constructing the endpoint URL,
            # so it should not be a part of the endpoint here.
            if self._pattern.match(m.endpoint):
                m.endpoint = self._pattern.split(m.endpoint)[-1]
            formatted.append(m)
        # Step 2: Group by endpoint and make unique, if necessary.
<<<<<<< HEAD
        for endpoint, records in group_by_endpoint(formatted):
            records = (rec.dict() for rec in records)
            if unique:
                records = _uniquify(*records, only_data=True)
            else:
                records = [rec["data"] for rec in records]
            yield endpoint, records
=======
        for endpoint, models in group_by_endpoint(formatted):
            yield endpoint, [m.to_record().data for m in models], types(models)
>>>>>>> eda90577

    def _prepare_put(self, models: IHatModels) -> list[dict]:
        prepared = []
        for m in require_endpoint(models):
            # The endpoint should include the namespace. HatRecords created
            # from responses will include the namespace. This is just a
            # convenience if wanting to create HatRecords manually.
<<<<<<< HEAD
            if pattern.match(e := rec.endpoint) is None:
                rec = rec.copy(update={"endpoint": f"{ns}/{e}"}).dict()
            prepared.append(_uniquify(rec, only_data=False) if unique else rec)
=======
            if self._pattern.match(m.endpoint) is None:
                m.endpoint = f"{self.namespace}/{m.endpoint}"
            prepared.append(m.to_record().dict())
>>>>>>> eda90577
        return prepared

    @staticmethod
    def _prepare_delete(endpoints: IStringLike) -> dict[str, list[str]]:
        endpoints = [
            e if isinstance(e, str) else e.record_id
            for e in require_record_id(endpoints)]
        return {"records": endpoints}

    def __repr__(self) -> str:
        return utils.to_string(
            self, token=self._token, namespace=self._namespace)<|MERGE_RESOLUTION|>--- conflicted
+++ resolved
@@ -59,22 +59,6 @@
     return wrapper
 
 
-<<<<<<< HEAD
-def _uniquify(*records: dict, only_data: bool) -> dict | list[dict]:
-    unique = []
-    for rec in records:
-        if not isinstance(rec["data"], dict):
-            rec["data"] = {"data": rec["data"]}
-        rec["data"]["ulid"] = str(ulid.new())
-        if only_data:
-            unique.append(rec["data"])
-        else:
-            unique.append(rec)
-    return unique if len(unique) > 1 else unique[0]
-
-
-=======
->>>>>>> eda90577
 class HatClient(utils.SessionMixin):
     __slots__ = "_token", "_auth", "_namespace", "_pattern"
 
@@ -156,18 +140,8 @@
                 m.endpoint = self._pattern.split(m.endpoint)[-1]
             formatted.append(m)
         # Step 2: Group by endpoint and make unique, if necessary.
-<<<<<<< HEAD
-        for endpoint, records in group_by_endpoint(formatted):
-            records = (rec.dict() for rec in records)
-            if unique:
-                records = _uniquify(*records, only_data=True)
-            else:
-                records = [rec["data"] for rec in records]
-            yield endpoint, records
-=======
         for endpoint, models in group_by_endpoint(formatted):
             yield endpoint, [m.to_record().data for m in models], types(models)
->>>>>>> eda90577
 
     def _prepare_put(self, models: IHatModels) -> list[dict]:
         prepared = []
@@ -175,15 +149,9 @@
             # The endpoint should include the namespace. HatRecords created
             # from responses will include the namespace. This is just a
             # convenience if wanting to create HatRecords manually.
-<<<<<<< HEAD
-            if pattern.match(e := rec.endpoint) is None:
-                rec = rec.copy(update={"endpoint": f"{ns}/{e}"}).dict()
-            prepared.append(_uniquify(rec, only_data=False) if unique else rec)
-=======
             if self._pattern.match(m.endpoint) is None:
                 m.endpoint = f"{self.namespace}/{m.endpoint}"
             prepared.append(m.to_record().dict())
->>>>>>> eda90577
         return prepared
 
     @staticmethod
